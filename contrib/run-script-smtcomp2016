#!/bin/bash

cvc4=./cvc4
bench="$1"

logic=$(expr "$(grep -m1 '^[^;]*set-logic' "$bench")" : ' *(set-logic  *\([A-Z_]*\) *) *$')

# use: trywith [params..]
# to attempt a run.  Only thing printed on stdout is "sat" or "unsat", in
# which case this run script terminates immediately.  Otherwise, this
# function returns normally.
function trywith {
  limit=$1; shift;
  result="$(ulimit -S -t "$limit";$cvc4 -L smt2 --no-incremental --no-checking --no-interactive "$@" $bench)"
  case "$result" in
    sat|unsat) echo "$result"; exit 0;;
  esac
}

# use: finishwith [params..]
# to run cvc4 and let it output whatever it will to stdout.
function finishwith {
  $cvc4 -L smt2 --no-incremental --no-checking --no-interactive "$@" $bench
}

case "$logic" in

QF_LRA)
  trywith 200 --enable-miplib-trick --miplib-trick-subs=4 --use-approx --lemmas-on-replay-failure --replay-early-close-depth=4 --replay-lemma-reject-cut=128 --replay-reject-cut=512 --unconstrained-simp --use-soi
  finishwith --no-restrict-pivots --use-soi --new-prop --unconstrained-simp
  ;;
QF_LIA)
  # same as QF_LRA but add --pb-rewrites
  finishwith --enable-miplib-trick --miplib-trick-subs=4 --use-approx --lemmas-on-replay-failure --replay-early-close-depth=4 --replay-lemma-reject-cut=128 --replay-reject-cut=512 --unconstrained-simp --use-soi --pb-rewrites
  ;;
<<<<<<< HEAD
QF_NIA)
  trywith 20
  trywith 1800 --solve-int-as-bv=2 --bitblast=eager
  trywith 1800 --solve-int-as-bv=4 --bitblast=eager
  trywith 1800 --solve-int-as-bv=8 --bitblast=eager
  trywith 1800 --solve-int-as-bv=16 --bitblast=eager
  finishwith --solve-int-as-bv=32 --bitblast=eager
  ;;
ALIA|AUFLIA|AUFLIRA|AUFNIRA|UF|UFBV|UFIDL|UFLIA|UFLRA|UFNIA)
=======
ALIA|AUFLIA|AUFLIRA|AUFNIRA|UF|UFIDL|UFLIA|UFLRA|UFNIA)
>>>>>>> d133e872
  # the following is designed for a run time of 2400s (40 min).
  # initial runs 1min
  trywith 20 --simplification=none --full-saturate-quant
  trywith 20 --no-e-matching --full-saturate-quant
  trywith 20 --fs-inst --decision=internal --full-saturate-quant
  # trigger selections 2min
  trywith 30 --relevant-triggers --full-saturate-quant
  trywith 30 --trigger-sel=max --full-saturate-quant
  trywith 30 --multi-trigger-when-single --full-saturate-quant
  trywith 30 --multi-trigger-when-single --multi-trigger-priority --full-saturate-quant
  # other 2min
  trywith 30 --pre-skolem-quant --full-saturate-quant
  trywith 30 --inst-when=full --full-saturate-quant
  trywith 30 --decision=internal --simplification=none --no-inst-no-entail --no-quant-cf --full-saturate-quant
  trywith 30 --no-e-matching --no-quant-cf --full-saturate-quant
  # finite model find 2min
  trywith 30 --finite-model-find
  trywith 30 --finite-model-find --uf-ss=no-minimal
  trywith 60 --finite-model-find --decision=internal
  # long runs 20min
  trywith 300 --decision=internal --full-saturate-quant
  trywith 300 --term-db-mode=relevant --full-saturate-quant
  trywith 300 --fs-inst --full-saturate-quant
  trywith 300 --finite-model-find --fmf-inst-engine
  # finite model find 1min
  trywith 30 --finite-model-find --fmf-bound-int
  trywith 30 --finite-model-find --sort-inference
  # finish 12min
  finishwith --full-saturate-quant
  ;;
UFBV)
  # many problems in UFBV are essentially BV
  trywith 300 --full-saturate-quant 
  trywith 300 --finite-model-find
  finishwith --cbqi-all --full-saturate-quant
  ;;
BV)
  trywith 300 --finite-model-find
  finishwith --cbqi-all --full-saturate-quant
  ;;
LIA|LRA|NIA|NRA)
  trywith 30 --full-saturate-quant
  trywith 300 --full-saturate-quant --cbqi-min-bounds
  trywith 300 --full-saturate-quant --decision=internal
  finishwith --full-saturate-quant --cbqi-midpoint
  ;;
QF_AUFBV)
  trywith 600
  finishwith --decision=justification-stoponly
  ;;
  trywith 50 --ite-simp --simp-with-care --repeat-simp --arrays-weak-equiv
  trywith 500 --arrays-weak-equiv
  finishwith --ite-simp --simp-with-care --repeat-simp --arrays-weak-equiv
  ;;
QF_UFBV)
  finishwith --bitblast=eager --bv-sat-solver=cryptominisat
  ;;
QF_BV)
  exec ./pcvc4 -L smt2 --no-incremental --no-checking --no-interactive --thread-stack=1024 \
         --threads 2 \
         --thread0 '--unconstrained-simp --bv-div-zero-const --bv-intro-pow2 --bitblast=eager  --bv-sat-solver=cryptominisat --bitblast-aig --no-bv-abstraction' \
         --thread1 '--unconstrained-simp --bv-div-zero-const --bv-intro-pow2 --bv-eq-slicer=auto --no-bv-abstraction' \
         --no-wait-to-join \
         "$bench"
  #trywith 10 --bv-eq-slicer=auto --decision=justification
  #trywith 60 --decision=justification
  #trywith 600 --decision=internal --bitblast-eager
  #finishwith --decision=justification --decision-use-weight --decision-weight-internal=usr1
  ;;
QF_AUFLIA)
  finishwith --no-arrays-eager-index --arrays-eager-lemmas --decision=justification
  ;;
QF_AX)
  finishwith --no-arrays-eager-index --arrays-eager-lemmas --decision=internal
  ;;
QF_AUFNIA)
  finishwith --decision=justification --no-arrays-eager-index --arrays-eager-lemmas
  ;;
QF_ALIA)
  trywith 70 --decision=justification --arrays-weak-equiv
  finishwith --decision=justification-stoponly --no-arrays-eager-index --arrays-eager-lemmas
  ;;
*)
  # just run the default
  finishwith
  ;;

esac
<|MERGE_RESOLUTION|>--- conflicted
+++ resolved
@@ -33,7 +33,6 @@
   # same as QF_LRA but add --pb-rewrites
   finishwith --enable-miplib-trick --miplib-trick-subs=4 --use-approx --lemmas-on-replay-failure --replay-early-close-depth=4 --replay-lemma-reject-cut=128 --replay-reject-cut=512 --unconstrained-simp --use-soi --pb-rewrites
   ;;
-<<<<<<< HEAD
 QF_NIA)
   trywith 20
   trywith 1800 --solve-int-as-bv=2 --bitblast=eager
@@ -42,10 +41,7 @@
   trywith 1800 --solve-int-as-bv=16 --bitblast=eager
   finishwith --solve-int-as-bv=32 --bitblast=eager
   ;;
-ALIA|AUFLIA|AUFLIRA|AUFNIRA|UF|UFBV|UFIDL|UFLIA|UFLRA|UFNIA)
-=======
 ALIA|AUFLIA|AUFLIRA|AUFNIRA|UF|UFIDL|UFLIA|UFLRA|UFNIA)
->>>>>>> d133e872
   # the following is designed for a run time of 2400s (40 min).
   # initial runs 1min
   trywith 20 --simplification=none --full-saturate-quant
